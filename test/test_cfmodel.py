--- conflicted
+++ resolved
@@ -315,11 +315,7 @@
     factuals = predict_negative_instances(model, data.df)
     test_factual = factuals.iloc[:10]
 
-<<<<<<< HEAD
-    hyperparams = {"loss_type": "BCE", "binary_cat_features": True}
-=======
     hyperparams = {"loss_type": "MSE", "binary_cat_features": True, "y_target": [1]}
->>>>>>> a7271ec8
     df_cfs = Wachter(model, hyperparams).get_counterfactuals(test_factual)
 
     assert test_factual.shape[0] == df_cfs.shape[0]
