import numpy as np
import pandas as pd
import pytest
from tensorflow import Graph, Session

from carla.data.catalog import OnlineCatalog
from carla.models.catalog import MLModelCatalog
from carla.models.negative_instances import predict_negative_instances
from carla.recourse_methods.catalog.actionable_recourse import ActionableRecourse
from carla.recourse_methods.catalog.cchvae import CCHVAE
from carla.recourse_methods.catalog.cem import CEM
from carla.recourse_methods.catalog.clue import Clue
from carla.recourse_methods.catalog.crud import CRUD
from carla.recourse_methods.catalog.dice import Dice
from carla.recourse_methods.catalog.face import Face
from carla.recourse_methods.catalog.feature_tweak import FeatureTweak
from carla.recourse_methods.catalog.focus import FOCUS
from carla.recourse_methods.catalog.focus.tree_model import ForestModel, XGBoostModel
from carla.recourse_methods.catalog.growing_spheres.model import GrowingSpheres
from carla.recourse_methods.catalog.revise import Revise
from carla.recourse_methods.catalog.wachter import Wachter

testmodel = ["ann", "linear"]


@pytest.mark.parametrize("model_type", ["xgboost", "sklearn"])
def test_feature_tweak_get_counterfactuals(model_type):

    data_name = "adult"
    data = OnlineCatalog(data_name)

    if model_type == "xgboost":
        model = XGBoostModel(data)
    elif model_type == "sklearn":
        model = ForestModel(data)
    else:
        raise ValueError("model type not recognized")

    hyperparams = {
        "eps": 0.1,
    }

    # get factuals
    factuals = predict_negative_instances(model, data.df)
    test_factual = factuals.iloc[:5]

    feature_tweak = FeatureTweak(model, hyperparams)
    cfs = feature_tweak.get_counterfactuals(test_factual)

    assert test_factual[data.continuous + [data.target]].shape == cfs.shape
    assert isinstance(cfs, pd.DataFrame)


@pytest.mark.parametrize("model_type", ["sklearn", "xgboost"])
def test_focus_get_counterfactuals(model_type):

    data_name = "adult"
    data = OnlineCatalog(data_name)

    if model_type == "xgboost":
        model = XGBoostModel(data)
    elif model_type == "sklearn":
        model = ForestModel(data)
    else:
        raise ValueError("model type not recognized")

    hyperparams = {
        "optimizer": "adam",
        "lr": 0.001,
        "n_class": 2,
        "n_iter": 1000,
        "sigma": 1.0,
        "temperature": 1.0,
        "distance_weight": 0.01,
        "distance_func": "l1",
    }

    # get factuals
    factuals = predict_negative_instances(model, data.df)
    test_factual = factuals.iloc[:5]

    focus = FOCUS(model, hyperparams)
    cfs = focus.get_counterfactuals(test_factual)

    assert test_factual[data.continuous].shape == cfs.shape
    assert isinstance(cfs, pd.DataFrame)


@pytest.mark.parametrize("model_type", testmodel)
def test_dice_get_counterfactuals(model_type):
    # Build data and mlmodel
    data_name = "adult"
    data = OnlineCatalog(data_name)

    model_tf = MLModelCatalog(data, model_type)

    # get factuals
    factuals = predict_negative_instances(model_tf, data.df)

    hyperparams = {
        "num": 1,
        "desired_class": 1,
        "posthoc_sparsity_param": 0.1,
    }
    test_factual = factuals.iloc[:5]

    df_cfs = Dice(model_tf, hyperparams).get_counterfactuals(factuals=test_factual)

    cfs = model_tf.get_ordered_features(df_cfs)
    cfs[data.target] = df_cfs[data.target]

    assert test_factual.shape[0] == cfs.shape[0]
    assert (cfs.columns == model_tf.feature_input_order + [data.target]).all()
    assert isinstance(cfs, pd.DataFrame)


@pytest.mark.parametrize("model_type", testmodel)
def test_ar_get_counterfactual(model_type):
    # Build data and mlmodel
    data_name = "adult"
    data = OnlineCatalog(data_name)
    model_tf = MLModelCatalog(data, model_type)

    coeffs, intercepts = None, None

    if model_type == "linear":
        # get weights and bias of linear layer for negative class 0
        coeffs_neg = model_tf.raw_model.layers[0].get_weights()[0][:, 0]
        intercepts_neg = np.array(model_tf.raw_model.layers[0].get_weights()[1][0])

        # get weights and bias of linear layer for positive class 1
        coeffs_pos = model_tf.raw_model.layers[0].get_weights()[0][:, 1]
        intercepts_pos = np.array(model_tf.raw_model.layers[0].get_weights()[1][1])

        coeffs = -(coeffs_neg - coeffs_pos)
        intercepts = -(intercepts_neg - intercepts_pos)

    # get factuals
    factuals = predict_negative_instances(model_tf, data.df)
    test_factual = factuals.iloc[:5]

    # get counterfactuals
    hyperparams = {"fs_size": 150}
    cfs = ActionableRecourse(
        model_tf, hyperparams, coeffs=coeffs, intercepts=intercepts
    ).get_counterfactuals(test_factual)

    assert test_factual.shape[0] == cfs.shape[0]
    assert (cfs.columns == model_tf.feature_input_order + [data.target]).all()
    assert isinstance(cfs, pd.DataFrame)


@pytest.mark.parametrize("model_type", testmodel)
def test_cem_get_counterfactuals(model_type):
    data_name = "adult"
    data = OnlineCatalog(data_name=data_name)

    hyperparams_cem = {
        "batch_size": 1,
        "kappa": 0.1,
        "init_learning_rate": 1e-2,
        "binary_search_steps": 9,
        "max_iterations": 100,
        "initial_const": 10,
        "beta": 0.9,
        "gamma": 0.0,
        "mode": "PN",
        "num_classes": 2,
        "data_name": data_name,
        "ae_params": {"hidden_layer": [20, 10, 7], "train_ae": True, "epochs": 5},
    }

    graph = Graph()
    with graph.as_default():
        ann_sess = Session()
        with ann_sess.as_default():
            model_ann = MLModelCatalog(
                data=data, model_type=model_type, encoding_method="Binary"
            )

            factuals = predict_negative_instances(model_ann, data.df)
            test_factuals = factuals.iloc[:5]

            recourse = CEM(
                sess=ann_sess,
                mlmodel=model_ann,
                hyperparams=hyperparams_cem,
            )

            counterfactuals_df = recourse.get_counterfactuals(factuals=test_factuals)

    assert counterfactuals_df.shape == test_factuals.shape
    assert isinstance(counterfactuals_df, pd.DataFrame)


@pytest.mark.parametrize("model_type", testmodel)
def test_cem_vae(model_type):
    data_name = "adult"
    data = OnlineCatalog(data_name=data_name)

    hyperparams_cem = {
        "batch_size": 1,
        "kappa": 0.1,
        "init_learning_rate": 1e-2,
        "binary_search_steps": 9,
        "max_iterations": 100,
        "initial_const": 10,
        "beta": 0.0,
        "gamma": 6.0,
        "mode": "PN",
        "num_classes": 2,
        "data_name": data_name,
        "ae_params": {"hidden_layer": [20, 10, 7], "train_ae": True, "epochs": 5},
    }

    graph = Graph()
    with graph.as_default():
        ann_sess = Session()
        with ann_sess.as_default():
            model_ann = MLModelCatalog(
                data=data, model_type=model_type, encoding_method="Binary"
            )

            factuals = predict_negative_instances(model_ann, data.df)
            test_factuals = factuals.iloc[:5]

            recourse = CEM(
                sess=ann_sess,
                mlmodel=model_ann,
                hyperparams=hyperparams_cem,
            )

            counterfactuals_df = recourse.get_counterfactuals(factuals=test_factuals)

    assert counterfactuals_df.shape == test_factuals.shape
    assert isinstance(counterfactuals_df, pd.DataFrame)


@pytest.mark.parametrize("model_type", testmodel)
def test_face_get_counterfactuals(model_type):
    # Build data and mlmodel
    data_name = "adult"
    data = OnlineCatalog(data_name)

    model_tf = MLModelCatalog(data, model_type)
    # get factuals
    factuals = predict_negative_instances(model_tf, data.df)
    test_factual = factuals.iloc[:5]

    # Test for knn mode
    hyperparams = {"mode": "knn", "fraction": 0.05}
    face = Face(model_tf, hyperparams)
    df_cfs = face.get_counterfactuals(test_factual)

    assert test_factual.shape[0] == df_cfs.shape[0]
    assert (df_cfs.columns == model_tf.feature_input_order + [data.target]).all()

    # Test for epsilon mode
    face.mode = "epsilon"
    df_cfs = face.get_counterfactuals(test_factual)

    assert test_factual.shape[0] == df_cfs.shape[0]
    assert (df_cfs.columns == model_tf.feature_input_order + [data.target]).all()
    assert isinstance(df_cfs, pd.DataFrame)


@pytest.mark.parametrize("model_type", testmodel)
def test_growing_spheres(model_type):
    # Build data and mlmodel
    data_name = "adult"
    data = OnlineCatalog(data_name)

    model_tf = MLModelCatalog(data, model_type)
    # get factuals
    factuals = predict_negative_instances(model_tf, data.df)
    test_factual = factuals.iloc[:5]

    gs = GrowingSpheres(model_tf)
    df_cfs = gs.get_counterfactuals(test_factual)

    assert test_factual.shape[0] == df_cfs.shape[0]
    assert (df_cfs.columns == model_tf.feature_input_order + [data.target]).all()
    assert isinstance(df_cfs, pd.DataFrame)


@pytest.mark.parametrize("model_type", testmodel)
def test_clue(model_type):
    # Build data and mlmodel
    data_name = "adult"
    data = OnlineCatalog(data_name)

    model = MLModelCatalog(data, model_type, backend="pytorch")
    # get factuals
    factuals = predict_negative_instances(model, data.df)
    test_factual = factuals.iloc[:20]

    hyperparams = {
        "data_name": data_name,
        "train_vae": True,
        "width": 10,
        "depth": 2,
        "latent_dim": 8,
        "batch_size": 64,
        "epochs": 1,  # Only for test purpose, else at least 10 epochs
        "lr": 1e-3,
        "early_stop": 10,
    }
    df_cfs = Clue(data, model, hyperparams).get_counterfactuals(test_factual)

    assert test_factual.shape[0] == df_cfs.shape[0]
    assert (df_cfs.columns == model.feature_input_order + [data.target]).all()
    assert isinstance(df_cfs, pd.DataFrame)


@pytest.mark.parametrize("model_type", testmodel)
def test_wachter(model_type):
    # Build data and mlmodel
    data_name = "adult"
    data = OnlineCatalog(data_name)

    model = MLModelCatalog(data, model_type, backend="pytorch")
    # get factuals
    factuals = predict_negative_instances(model, data.df)
    test_factual = factuals.iloc[:10]

    hyperparams = {"loss_type": "BCE", "binary_cat_features": False}
    df_cfs = Wachter(model, hyperparams).get_counterfactuals(test_factual)

    assert test_factual.shape[0] == df_cfs.shape[0]
    assert (df_cfs.columns == model.feature_input_order + [data.target]).all()
    assert isinstance(df_cfs, pd.DataFrame)


@pytest.mark.parametrize("model_type", testmodel)
def test_revise(model_type):
    data_name = "adult"
    data = OnlineCatalog(data_name)

    model = MLModelCatalog(data, model_type, backend="pytorch")
    # get factuals
    factuals = predict_negative_instances(model, data.df)
    test_factual = factuals.iloc[:5]

    vae_params = {
        "layers": [len(model.feature_input_order), 512, 256, 8],
        "train": True,
        "lambda_reg": 1e-6,
        "epochs": 1,
        "lr": 1e-3,
        "batch_size": 32,
    }

    hyperparams = {
        "data_name": data_name,
        "lambda": 0.5,
        "optimizer": "adam",
        "lr": 0.1,
        "max_iter": 1500,
        "target_class": [0, 1],
        "vae_params": vae_params,
        "binary_cat_features": False,
    }

    revise = Revise(model, data, hyperparams)
    df_cfs = revise.get_counterfactuals(test_factual)

    assert test_factual.shape[0] == df_cfs.shape[0]
    assert (df_cfs.columns == model.feature_input_order + [data.target]).all()
    assert isinstance(df_cfs, pd.DataFrame)


@pytest.mark.parametrize("model_type", testmodel)
def test_cchvae(model_type):
    data_name = "compas"
    data = OnlineCatalog(data_name)

    model = MLModelCatalog(data, model_type, backend="pytorch")
    # get factuals
    factuals = predict_negative_instances(model, data.df)
    test_factual = factuals.iloc[:5]

    hyperparams = {
        "data_name": data_name,
        "n_search_samples": 100,
        "p_norm": 1,
        "step": 0.1,
        "max_iter": 1000,
        "clamp": True,
        "binary_cat_features": False,
        "vae_params": {
            "layers": [len(model.feature_input_order), 512, 256, 8],
            "train": True,
            "lambda_reg": 1e-6,
            "epochs": 5,
            "lr": 1e-3,
            "batch_size": 32,
        },
    }

    cchvae = CCHVAE(model, hyperparams)
    df_cfs = cchvae.get_counterfactuals(test_factual)

    assert test_factual.shape[0] == df_cfs.shape[0]
    assert (df_cfs.columns == model.feature_input_order + [data.target]).all()
    assert isinstance(df_cfs, pd.DataFrame)


@pytest.mark.parametrize("model_type", testmodel)
def test_crud(model_type):
    # Build data and mlmodel
    data_name = "adult"
    data = OnlineCatalog(data_name)

    model = MLModelCatalog(data, model_type, backend="pytorch")
    # get factuals
    factuals = predict_negative_instances(model, data.df)
    test_factual = factuals.iloc[:5]

    hyperparams = {
        "data_name": data_name,
        "target_class": [0, 1],
        "lambda_param": 0.001,
        "optimizer": "RMSprop",
        "lr": 0.008,
        "max_iter": 2000,
        "binary_cat_features": False,
        "vae_params": {
            "layers": [len(model.feature_input_order), 16, 8],
            "train": True,
            "epochs": 5,
            "lr": 1e-3,
            "batch_size": 32,
        },
    }

    crud = CRUD(model, hyperparams)
    df_cfs = crud.get_counterfactuals(test_factual)

    assert test_factual.shape[0] == df_cfs.shape[0]
<<<<<<< HEAD
    assert (
        model.get_ordered_features(df_cfs).columns == model.feature_input_order
    ).all()

    assert (df_cfs.columns == model.feature_input_order + [data.target]).all()
=======
>>>>>>> 628db4a3
    assert isinstance(df_cfs, pd.DataFrame)<|MERGE_RESOLUTION|>--- conflicted
+++ resolved
@@ -437,12 +437,4 @@
     df_cfs = crud.get_counterfactuals(test_factual)
 
     assert test_factual.shape[0] == df_cfs.shape[0]
-<<<<<<< HEAD
-    assert (
-        model.get_ordered_features(df_cfs).columns == model.feature_input_order
-    ).all()
-
-    assert (df_cfs.columns == model.feature_input_order + [data.target]).all()
-=======
->>>>>>> 628db4a3
     assert isinstance(df_cfs, pd.DataFrame)